name: Python tests

on:
  push:
    branches: [ master ]
  pull_request:
    branches: [ master ]

env:
  OMP_NUM_THREADS: 2
  MKL_NUM_THREADS: 2

jobs:
  test:
    name: Run tests on ${{ matrix.os }} with Python ${{ matrix.python }}
    strategy:
      matrix:
        os: [ubuntu-latest, macOS-latest]
        python: ['3.9']
        torch: ['1.10.0']
        torchvision: ['0.11.1']
    runs-on: ${{ matrix.os }}

    steps:
    - uses: actions/checkout@v2
    - name: Set up Python ${{ matrix.python }}
      uses: actions/setup-python@v1
      with:
        python-version: ${{ matrix.python }}
    - name: Install testing dependencies
      run: |
        python -m pip install --upgrade pip
        pip install pytest pytest-timeout pytest-xdist expecttest
    - name: Install torch on mac
      if: startsWith(matrix.os, 'macOS')
      run: pip install --no-cache-dir torch==${{ matrix.torch }} torchvision==${{ matrix.torchvision }}
    - name: Install torch on ubuntu
      if: startsWith(matrix.os, 'ubuntu')
      run: |
        pip install --no-cache-dir torch==${{ matrix.torch }}+cpu torchvision==${{ matrix.torchvision }}+cpu -f https://download.pytorch.org/whl/torch_stable.html
        sudo apt update
        sudo apt install -y google-perftools
    - name: Install requirements
      run: |
        if [ -f requirements.txt ]; then pip install -r requirements.txt; fi
        pip install --no-cache-dir git+https://github.com/mapillary/inplace_abn.git@v1.1.0
    - name: Run tests
      env:
        LD_PRELOAD: /usr/lib/x86_64-linux-gnu/libtcmalloc.so.4
      run: |
<<<<<<< HEAD
        pytest -vv --forked --durations=0 ./tests
=======
        export PYTHONDONTWRITEBYTECODE=1
        pytest -vv --durations=0 ./tests
>>>>>>> a0b26574
<|MERGE_RESOLUTION|>--- conflicted
+++ resolved
@@ -48,9 +48,5 @@
       env:
         LD_PRELOAD: /usr/lib/x86_64-linux-gnu/libtcmalloc.so.4
       run: |
-<<<<<<< HEAD
-        pytest -vv --forked --durations=0 ./tests
-=======
         export PYTHONDONTWRITEBYTECODE=1
-        pytest -vv --durations=0 ./tests
->>>>>>> a0b26574
+        pytest -vv --forked --durations=0 ./tests